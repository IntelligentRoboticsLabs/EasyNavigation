// Copyright 2025 Intelligent Robotics Lab
//
// This file is part of the project Easy Navigation (EasyNav in short)
// licensed under the GNU General Public License v3.0.
// See <http://www.gnu.org/licenses/> for details.
//
// Easy Navigation program is free software: you can redistribute it and/or modify
// it under the terms of the GNU General Public License as published by
// the Free Software Foundation, either version 3 of the License, or
// (at your option) any later version.
//
// This program is distributed in the hope that it will be useful,
// but WITHOUT ANY WARRANTY; without even the implied warranty of
// MERCHANTABILITY or FITNESS FOR A PARTICULAR PURPOSE.  See the
// GNU General Public License for more details.
//
// You should have received a copy of the GNU General Public License
// along with this program. If not, see <http://www.gnu.org/licenses/>.

/// \file
/// \brief Declaration of the SensorsNode class, a ROS 2 lifecycle node for sensor fusion tasks in Easy Navigation.

#ifndef EASYNAV_SENSORS__SENSORNODE_HPP_
#define EASYNAV_SENSORS__SENSORNODE_HPP_

#include "rclcpp/rclcpp.hpp"
#include "rclcpp/macros.hpp"
#include "rclcpp_lifecycle/lifecycle_node.hpp"

<<<<<<< HEAD
#include "tf2_ros/buffer.h"
#include "tf2_ros/transform_listener.h"

#include "sensor_msgs/msg/point_cloud2.hpp"

#include "easynav_sensors/Perceptions.hpp"
#include "easynav_common/NavState.hpp"

namespace easynav_sensors
=======
namespace easynav
>>>>>>> ae79178b
{

/**
 * @class SensorsNode
 * @brief ROS 2 lifecycle node that manages sensor fusion for the Easy Navigation system.
 *
 * This node handles the collection, transformation, and fusion of perception data from multiple sensor sources,
 * managing lifecycle transitions and real-time scheduling of tasks.
 */
class SensorsNode : public rclcpp_lifecycle::LifecycleNode
{
public:
  RCLCPP_SMART_PTR_DEFINITIONS(SensorsNode)
  using CallbackReturnT = rclcpp_lifecycle::node_interfaces::LifecycleNodeInterface::CallbackReturn;

  /**
   * @brief Constructs a SensorsNode lifecycle node with the specified options.
   * @param options Node options to configure the SensorsNode node.
   */
  explicit SensorsNode(const rclcpp::NodeOptions & options = rclcpp::NodeOptions());

  /**
   * @brief Destroys the SensorsNode object.
   */
  ~SensorsNode();

  /**
   * @brief Configures the SensorsNode node.
   * Declares parameters, initializes tf buffers, and prepares internal structures.
   * @param state The current lifecycle state.
   * @return CallbackReturnT::SUCCESS if configuration is successful.
   */
  CallbackReturnT on_configure(const rclcpp_lifecycle::State & state);

  /**
   * @brief Activates the SensorsNode node.
   * Starts periodic tasks such as perception fusion and publishing.
   * @param state The current lifecycle state.
   * @return CallbackReturnT::SUCCESS if activation is successful.
   */
  CallbackReturnT on_activate(const rclcpp_lifecycle::State & state);

  /**
   * @brief Deactivates the SensorsNode node.
   * Stops periodic tasks and publishers.
   * @param state The current lifecycle state.
   * @return CallbackReturnT::SUCCESS if deactivation is successful.
   */
  CallbackReturnT on_deactivate(const rclcpp_lifecycle::State & state);

  /**
   * @brief Cleans up the SensorsNode node.
   * Releases resources such as subscriptions, timers, and tf listeners.
   * @param state The current lifecycle state.
   * @return CallbackReturnT::SUCCESS indicating cleanup is complete.
   */
  CallbackReturnT on_cleanup(const rclcpp_lifecycle::State & state);

  /**
   * @brief Shuts down the SensorsNode node.
   * Performs final resource release and shutdown procedures.
   * @param state The current lifecycle state.
   * @return CallbackReturnT::SUCCESS indicating shutdown is complete.
   */
  CallbackReturnT on_shutdown(const rclcpp_lifecycle::State & state);

  /**
   * @brief Handles errors in the SensorsNode node.
   * Called when an error occurs during a lifecycle transition.
   * @param state The current lifecycle state.
   * @return CallbackReturnT::SUCCESS indicating error handling is complete.
   */
  CallbackReturnT on_error(const rclcpp_lifecycle::State & state);

  /**
   * @brief Returns the real-time callback group.
   *
   * Callbacks requiring low latency or real-time constraints should use this group.
   * @return Shared pointer to the real-time callback group.
   */
  rclcpp::CallbackGroup::SharedPtr get_real_time_cbg();

  /**
   * @brief Retrieves the current set of active perceptions.
   *
   * @return Const reference to the list of perceptions.
   */
  const Perceptions & get_perceptions() const {return perceptions_;}

  /**
   * @brief Updates the node's behavior based on the provided navigation state.
   *
   * This may affect which perceptions are fused or published.
   * @param nav_state The latest navigation state information.
   */
  void set_state(const easynav_common::NavState & nav_state);

private:
  /**
   * @brief Callback group intended for real-time sensor processing tasks.
   */
  rclcpp::CallbackGroup::SharedPtr realtime_cbg_;

  /**
   * @brief Timer that triggers the periodic sensor fusion cycle.
   */
  rclcpp::TimerBase::SharedPtr sensors_main_timer_;

  /**
   * @brief Buffer storing transformations between frames.
   */
  std::shared_ptr<tf2_ros::Buffer> tf_buffer_;

  /**
   * @brief Transform listener that populates the tf buffer.
   */
  std::shared_ptr<tf2_ros::TransformListener> tf_listener_;

  /**
   * @brief Publisher for fused perception messages.
   */
  rclcpp_lifecycle::LifecyclePublisher<sensor_msgs::msg::PointCloud2>::SharedPtr percept_pub_;

  /**
   * @brief The latest fused perception message to be published.
   */
  sensor_msgs::msg::PointCloud2 perecption_msg_;

  /**
   * @brief Executes a single cycle of sensor fusion and publishing.
   *
   * This method is triggered periodically by the real-time timer.
   */
  void sensors_cycle();

  /**
   * @brief Container storing current active perceptions.
   */
  Perceptions perceptions_;

  /**
   * @brief Maximum age (in seconds) after which a perception is discarded.
   */
  double forget_time_;

  /**
   * @brief Target frame to which all perceptions will be transformed before fusion.
   */
  std::string perception_default_frame_;
};

}  // namespace easynav

#endif  // EASYNAV_SENSORS__SENSORNODE_HPP_<|MERGE_RESOLUTION|>--- conflicted
+++ resolved
@@ -27,19 +27,15 @@
 #include "rclcpp/macros.hpp"
 #include "rclcpp_lifecycle/lifecycle_node.hpp"
 
-<<<<<<< HEAD
 #include "tf2_ros/buffer.h"
 #include "tf2_ros/transform_listener.h"
 
 #include "sensor_msgs/msg/point_cloud2.hpp"
 
-#include "easynav_sensors/Perceptions.hpp"
-#include "easynav_common/NavState.hpp"
+#include "easynav_common/types/Perceptions.hpp"
+#include "easynav_common/types/NavState.hpp"
 
-namespace easynav_sensors
-=======
 namespace easynav
->>>>>>> ae79178b
 {
 
 /**
@@ -135,7 +131,7 @@
    * This may affect which perceptions are fused or published.
    * @param nav_state The latest navigation state information.
    */
-  void set_state(const easynav_common::NavState & nav_state);
+  void set_state(const NavState & nav_state);
 
 private:
   /**
