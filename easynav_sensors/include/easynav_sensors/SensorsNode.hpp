// Copyright 2025 Intelligent Robotics Lab
//
// This file is part of the project Easy Navigation (EasyNav in short)
// licensed under the GNU General Public License v3.0.
// See <http://www.gnu.org/licenses/> for details.
//
// Easy Navigation program is free software: you can redistribute it and/or modify
// it under the terms of the GNU General Public License as published by
// the Free Software Foundation, either version 3 of the License, or
// (at your option) any later version.
//
// This program is distributed in the hope that it will be useful,
// but WITHOUT ANY WARRANTY; without even the implied warranty of
// MERCHANTABILITY or FITNESS FOR A PARTICULAR PURPOSE.  See the
// GNU General Public License for more details.
//
// You should have received a copy of the GNU General Public License
// along with this program. If not, see <http://www.gnu.org/licenses/>.

/// \file
/// \brief Declaration of the SensorsNode class, a ROS 2 lifecycle node for sensor fusion tasks in Easy Navigation.

#ifndef EASYNAV_SENSORS__SENSORNODE_HPP_
#define EASYNAV_SENSORS__SENSORNODE_HPP_

#include "rclcpp/rclcpp.hpp"
#include "rclcpp/macros.hpp"
#include "rclcpp_lifecycle/lifecycle_node.hpp"

#include "tf2_ros/buffer.h"
#include "tf2_ros/transform_listener.h"

#include "sensor_msgs/msg/point_cloud2.hpp"

<<<<<<< HEAD
#include "easynav_sensors/Perceptions.hpp"
=======
#include "easynav_common/types/Perceptions.hpp"
#include "easynav_common/types/NavState.hpp"
>>>>>>> 30b4abbd

namespace easynav
{

/**
 * @class SensorsNode
 * @brief ROS 2 lifecycle node that manages sensor fusion for the Easy Navigation system.
 *
 * This node handles the collection, transformation, and fusion of perception data from multiple sensor sources,
 * managing lifecycle transitions and real-time scheduling of tasks.
 */
class SensorsNode : public rclcpp_lifecycle::LifecycleNode
{
public:
  RCLCPP_SMART_PTR_DEFINITIONS(SensorsNode)
  using CallbackReturnT = rclcpp_lifecycle::node_interfaces::LifecycleNodeInterface::CallbackReturn;

  /**
   * @brief Constructs a SensorsNode lifecycle node with the specified options.
   * @param options Node options to configure the SensorsNode node.
   */
  explicit SensorsNode(const rclcpp::NodeOptions & options = rclcpp::NodeOptions());

  /**
   * @brief Destroys the SensorsNode object.
   */
  ~SensorsNode();

  /**
   * @brief Configures the SensorsNode node.
   * Declares parameters, initializes tf buffers, and prepares internal structures.
   * @param state The current lifecycle state.
   * @return CallbackReturnT::SUCCESS if configuration is successful.
   */
  CallbackReturnT on_configure(const rclcpp_lifecycle::State & state);

  /**
   * @brief Activates the SensorsNode node.
   * Starts periodic tasks such as perception fusion and publishing.
   * @param state The current lifecycle state.
   * @return CallbackReturnT::SUCCESS if activation is successful.
   */
  CallbackReturnT on_activate(const rclcpp_lifecycle::State & state);

  /**
   * @brief Deactivates the SensorsNode node.
   * Stops periodic tasks and publishers.
   * @param state The current lifecycle state.
   * @return CallbackReturnT::SUCCESS if deactivation is successful.
   */
  CallbackReturnT on_deactivate(const rclcpp_lifecycle::State & state);

  /**
   * @brief Cleans up the SensorsNode node.
   * Releases resources such as subscriptions, timers, and tf listeners.
   * @param state The current lifecycle state.
   * @return CallbackReturnT::SUCCESS indicating cleanup is complete.
   */
  CallbackReturnT on_cleanup(const rclcpp_lifecycle::State & state);

  /**
   * @brief Shuts down the SensorsNode node.
   * Performs final resource release and shutdown procedures.
   * @param state The current lifecycle state.
   * @return CallbackReturnT::SUCCESS indicating shutdown is complete.
   */
  CallbackReturnT on_shutdown(const rclcpp_lifecycle::State & state);

  /**
   * @brief Handles errors in the SensorsNode node.
   * Called when an error occurs during a lifecycle transition.
   * @param state The current lifecycle state.
   * @return CallbackReturnT::SUCCESS indicating error handling is complete.
   */
  CallbackReturnT on_error(const rclcpp_lifecycle::State & state);

  /**
   * @brief Returns the real-time callback group.
   *
   * Callbacks requiring low latency or real-time constraints should use this group.
   * @return Shared pointer to the real-time callback group.
   */
  rclcpp::CallbackGroup::SharedPtr get_real_time_cbg();

  /**
   * @brief Retrieves the current set of active perceptions.
   *
   * @return Const reference to the list of perceptions.
   */
  const Perceptions & get_perceptions() const {return perceptions_;}

<<<<<<< HEAD
=======
  /**
   * @brief Updates the node's behavior based on the provided navigation state.
   *
   * This may affect which perceptions are fused or published.
   * @param nav_state The latest navigation state information.
   */
  void set_state(const NavState & nav_state);

>>>>>>> 30b4abbd
private:
  /**
   * @brief Callback group intended for real-time sensor processing tasks.
   */
  rclcpp::CallbackGroup::SharedPtr realtime_cbg_;

  /**
   * @brief Timer that triggers the periodic sensor fusion cycle.
   */
  rclcpp::TimerBase::SharedPtr sensors_main_timer_;

  /**
   * @brief Buffer storing transformations between frames.
   */
  std::shared_ptr<tf2_ros::Buffer> tf_buffer_;

  /**
   * @brief Transform listener that populates the tf buffer.
   */
  std::shared_ptr<tf2_ros::TransformListener> tf_listener_;

  /**
   * @brief Publisher for fused perception messages.
   */
  rclcpp_lifecycle::LifecyclePublisher<sensor_msgs::msg::PointCloud2>::SharedPtr percept_pub_;

  /**
   * @brief The latest fused perception message to be published.
   */
  sensor_msgs::msg::PointCloud2 perecption_msg_;

  /**
   * @brief Executes one cycle of real-time system operations.
   *
   * This function is called periodically by the real-time timer to manage control,
   * localization, planning, and other tightly coupled tasks.
   */
  void sensors_cycle_rt();

  /**
   * @brief Executes one cycle of non-real-time system operations.
   *
   * This function manages background tasks not requiring strict real-time execution.
   */
  void sensors_cycle_nort();

  /**
   * @brief Container storing current active perceptions.
   */
  Perceptions perceptions_;

  /**
   * @brief Maximum age (in seconds) after which a perception is discarded.
   */
  double forget_time_;

  /**
   * @brief Target frame to which all perceptions will be transformed before fusion.
   */
  std::string perception_default_frame_;
};

}  // namespace easynav

#endif  // EASYNAV_SENSORS__SENSORNODE_HPP_<|MERGE_RESOLUTION|>--- conflicted
+++ resolved
@@ -32,12 +32,8 @@
 
 #include "sensor_msgs/msg/point_cloud2.hpp"
 
-<<<<<<< HEAD
-#include "easynav_sensors/Perceptions.hpp"
-=======
 #include "easynav_common/types/Perceptions.hpp"
 #include "easynav_common/types/NavState.hpp"
->>>>>>> 30b4abbd
 
 namespace easynav
 {
@@ -129,8 +125,6 @@
    */
   const Perceptions & get_perceptions() const {return perceptions_;}
 
-<<<<<<< HEAD
-=======
   /**
    * @brief Updates the node's behavior based on the provided navigation state.
    *
@@ -139,7 +133,6 @@
    */
   void set_state(const NavState & nav_state);
 
->>>>>>> 30b4abbd
 private:
   /**
    * @brief Callback group intended for real-time sensor processing tasks.
