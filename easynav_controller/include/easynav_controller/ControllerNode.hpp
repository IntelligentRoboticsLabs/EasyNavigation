--- conflicted
+++ resolved
@@ -148,17 +148,6 @@
   rclcpp::TimerBase::SharedPtr controller_main_timer_;
 
   /**
-<<<<<<< HEAD
-   * @brief Executes one cycle of real-time system operations.
-   *
-   * This function is called periodically by the real-time timer to manage control,
-   * localization, planning, and other tightly coupled tasks.
-   */
-  void controller_cycle_rt();
-
-  /**
-   * @brief Executes one cycle of non-real-time system operations.
-=======
    * @brief Pointer to the controller method.
    *
    * This is the actual control algorithm that will be used.
@@ -173,8 +162,15 @@
   NavState nav_state_;
 
   /**
-   * @brief Executes a single cycle.
->>>>>>> 30b4abbd
+   * @brief Executes one cycle of real-time system operations.
+   *
+   * This function is called periodically by the real-time timer to manage control,
+   * localization, planning, and other tightly coupled tasks.
+   */
+  void controller_cycle_rt();
+
+  /**
+   * @brief Executes one cycle of non-real-time system operations.
    *
    * This function manages background tasks not requiring strict real-time execution.
    */
